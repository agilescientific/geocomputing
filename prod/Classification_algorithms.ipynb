{
 "cells": [
  {
   "cell_type": "markdown",
   "id": "8ec33039",
   "metadata": {},
   "source": [
    "# Classification algorithms"
   ]
  },
  {
   "cell_type": "markdown",
   "id": "6a5846ab",
   "metadata": {},
   "source": [
    "The objectives of this notebook are to learn and compare the basic model families in shallow machine learning classication problems.\n",
    "\n",
    "We'll look at the following types of models: \n",
    "\n",
    "* Logistic regression,\n",
    "\n",
    "* Nearest neighbours models, \n",
    "    \n",
    "* Support vector machines,\n",
    "    \n",
    "* Decision Trees, and Ensemble models.\n",
    "    \n",
    "* Neural Networks (very briefly)\n",
    "\n",
    "For each model, we will:\n",
    "\n",
    "* Describe the key hyperparameters that control how these models learn.\n",
    "\n",
    "* Visualize decision boundaries study how models make predictions.\n",
    "\n",
    "* Discuss the properties of an appropriate predictive model.\n"
   ]
  },
  {
   "cell_type": "markdown",
   "id": "5351df08",
   "metadata": {},
   "source": [
    "## The dataset"
   ]
  },
  {
   "cell_type": "markdown",
   "id": "78d0dc20",
   "metadata": {},
   "source": [
    "First we'll import some data. I'm using an extract from the Rock Property Catalog, https://subsurfwiki.org/wiki/Rock_Property_Catalog"
   ]
  },
  {
   "cell_type": "code",
   "execution_count": 1,
   "id": "b27906f9",
   "metadata": {},
   "outputs": [
    {
     "data": {
      "text/html": [
       "<div>\n",
       "<style scoped>\n",
       "    .dataframe tbody tr th:only-of-type {\n",
       "        vertical-align: middle;\n",
       "    }\n",
       "\n",
       "    .dataframe tbody tr th {\n",
       "        vertical-align: top;\n",
       "    }\n",
       "\n",
       "    .dataframe thead th {\n",
       "        text-align: right;\n",
       "    }\n",
       "</style>\n",
       "<table border=\"1\" class=\"dataframe\">\n",
       "  <thead>\n",
       "    <tr style=\"text-align: right;\">\n",
       "      <th></th>\n",
       "      <th>RPC</th>\n",
       "      <th>Vp [m/s]</th>\n",
       "      <th>Vs [m/s]</th>\n",
       "      <th>Rho [g/cm³]</th>\n",
       "    </tr>\n",
       "  </thead>\n",
       "  <tbody>\n",
       "    <tr>\n",
       "      <th>count</th>\n",
       "      <td>800.000000</td>\n",
       "      <td>800.000000</td>\n",
       "      <td>800.000000</td>\n",
       "      <td>752.000000</td>\n",
       "    </tr>\n",
       "    <tr>\n",
       "      <th>mean</th>\n",
       "      <td>102276.178750</td>\n",
       "      <td>3798.453532</td>\n",
       "      <td>2113.480238</td>\n",
       "      <td>2.316455</td>\n",
       "    </tr>\n",
       "    <tr>\n",
       "      <th>std</th>\n",
       "      <td>1537.850865</td>\n",
       "      <td>1114.387572</td>\n",
       "      <td>750.387638</td>\n",
       "      <td>0.255653</td>\n",
       "    </tr>\n",
       "    <tr>\n",
       "      <th>min</th>\n",
       "      <td>100031.000000</td>\n",
       "      <td>1490.711927</td>\n",
       "      <td>441.270000</td>\n",
       "      <td>1.750000</td>\n",
       "    </tr>\n",
       "    <tr>\n",
       "      <th>25%</th>\n",
       "      <td>101112.750000</td>\n",
       "      <td>3010.248889</td>\n",
       "      <td>1520.975000</td>\n",
       "      <td>2.117000</td>\n",
       "    </tr>\n",
       "    <tr>\n",
       "      <th>50%</th>\n",
       "      <td>102081.500000</td>\n",
       "      <td>3675.150000</td>\n",
       "      <td>2198.100000</td>\n",
       "      <td>2.390000</td>\n",
       "    </tr>\n",
       "    <tr>\n",
       "      <th>75%</th>\n",
       "      <td>103284.750000</td>\n",
       "      <td>4664.592178</td>\n",
       "      <td>2733.805000</td>\n",
       "      <td>2.530000</td>\n",
       "    </tr>\n",
       "    <tr>\n",
       "      <th>max</th>\n",
       "      <td>105090.000000</td>\n",
       "      <td>5993.000000</td>\n",
       "      <td>3665.000000</td>\n",
       "      <td>2.780000</td>\n",
       "    </tr>\n",
       "  </tbody>\n",
       "</table>\n",
       "</div>"
      ],
      "text/plain": [
       "                 RPC     Vp [m/s]     Vs [m/s]  Rho [g/cm³]\n",
       "count     800.000000   800.000000   800.000000   752.000000\n",
       "mean   102276.178750  3798.453532  2113.480238     2.316455\n",
       "std      1537.850865  1114.387572   750.387638     0.255653\n",
       "min    100031.000000  1490.711927   441.270000     1.750000\n",
       "25%    101112.750000  3010.248889  1520.975000     2.117000\n",
       "50%    102081.500000  3675.150000  2198.100000     2.390000\n",
       "75%    103284.750000  4664.592178  2733.805000     2.530000\n",
       "max    105090.000000  5993.000000  3665.000000     2.780000"
      ]
     },
     "execution_count": 1,
     "metadata": {},
     "output_type": "execute_result"
    }
   ],
   "source": [
    "import pandas as pd\n",
    "\n",
    "df = pd.read_csv('https://geocomp.s3.amazonaws.com/data/RPC_4_lithologies_original.csv')\n",
    "df.describe()"
   ]
  },
  {
   "cell_type": "markdown",
   "id": "c69b4acb",
   "metadata": {},
   "source": [
    "We are going to drop the rows with missing values."
   ]
  },
  {
   "cell_type": "code",
   "execution_count": 2,
   "id": "da9b28e4",
   "metadata": {},
   "outputs": [
    {
     "data": {
      "text/html": [
       "<div>\n",
       "<style scoped>\n",
       "    .dataframe tbody tr th:only-of-type {\n",
       "        vertical-align: middle;\n",
       "    }\n",
       "\n",
       "    .dataframe tbody tr th {\n",
       "        vertical-align: top;\n",
       "    }\n",
       "\n",
       "    .dataframe thead th {\n",
       "        text-align: right;\n",
       "    }\n",
       "</style>\n",
       "<table border=\"1\" class=\"dataframe\">\n",
       "  <thead>\n",
       "    <tr style=\"text-align: right;\">\n",
       "      <th></th>\n",
       "      <th>RPC</th>\n",
       "      <th>Description</th>\n",
       "      <th>Lithology</th>\n",
       "      <th>Vp [m/s]</th>\n",
       "      <th>Vs [m/s]</th>\n",
       "      <th>Rho [g/cm³]</th>\n",
       "    </tr>\n",
       "  </thead>\n",
       "  <tbody>\n",
       "    <tr>\n",
       "      <th>0</th>\n",
       "      <td>104818</td>\n",
       "      <td>KIAMICHI FORMA. 4</td>\n",
       "      <td>sandstone</td>\n",
       "      <td>3045.6</td>\n",
       "      <td>1595.7</td>\n",
       "      <td>2.108</td>\n",
       "    </tr>\n",
       "    <tr>\n",
       "      <th>1</th>\n",
       "      <td>104893</td>\n",
       "      <td>KIAMICHI REMOLD 3</td>\n",
       "      <td>sandstone</td>\n",
       "      <td>3000.6</td>\n",
       "      <td>1517.1</td>\n",
       "      <td>2.126</td>\n",
       "    </tr>\n",
       "    <tr>\n",
       "      <th>2</th>\n",
       "      <td>104652</td>\n",
       "      <td>NAVAJO ARCO 2</td>\n",
       "      <td>sandstone</td>\n",
       "      <td>3363.6</td>\n",
       "      <td>2041.5</td>\n",
       "      <td>2.162</td>\n",
       "    </tr>\n",
       "  </tbody>\n",
       "</table>\n",
       "</div>"
      ],
      "text/plain": [
       "      RPC        Description  Lithology  Vp [m/s]  Vs [m/s]  Rho [g/cm³]\n",
       "0  104818  KIAMICHI FORMA. 4  sandstone    3045.6    1595.7        2.108\n",
       "1  104893  KIAMICHI REMOLD 3  sandstone    3000.6    1517.1        2.126\n",
       "2  104652      NAVAJO ARCO 2  sandstone    3363.6    2041.5        2.162"
      ]
     },
     "execution_count": 2,
     "metadata": {},
     "output_type": "execute_result"
    }
   ],
   "source": [
    "df.dropna(inplace=True)"
   ]
  },
  {
   "cell_type": "markdown",
   "id": "7e9389a3",
   "metadata": {
    "tags": [
     "exercise"
    ]
   },
   "source": [
    "### EXERCISE\n",
    "\n",
    "Remove the units e.g. `[m/s]`, from any column names with units so we only need to refer to a column using its abbreviation."
   ]
  },
  {
   "cell_type": "code",
   "execution_count": null,
   "id": "3be4234a",
   "metadata": {},
   "outputs": [],
   "source": [
    "# YOUR CODE HERE\n"
   ]
  },
  {
   "cell_type": "code",
   "execution_count": 3,
   "id": "514445c8",
   "metadata": {
    "tags": [
     "hide"
    ]
   },
   "outputs": [],
   "source": [
    "new_names = {'Vp [m/s]': 'Vp', 'Vs [m/s]': 'Vs', 'Rho [g/cm³]': 'Rho'}\n",
    "df = df.rename(new_names, axis='columns')"
   ]
  },
  {
   "cell_type": "markdown",
   "id": "f201b00b",
   "metadata": {},
   "source": [
    "We'll start our discussion of classification by using the logistic regression algorithm one a variable and two classes."
   ]
  },
  {
   "cell_type": "markdown",
   "id": "27a7e713",
   "metadata": {},
   "source": [
    "## Logistic regression\n",
    "\n",
    "Logistic regression is similar to linear regression, but instead of predicting a continuous variable, it predicts whether something is true or false. It is a classification algorithm. \n",
    "\n",
    "Instead of fitting a line to the data, Logistic regression fits a logistic function (a.k.a sigmoid) to the data. The model then is a probability function used to classify new data.\n",
    "\n",
    "$$f(x) = \\frac{1}{1+e^{-(\\textbf{wx}+b)}}$$\n",
    "\n",
    "It has many uses in data analysis and machine learning, especially in data transformations. The curve goes from zero to one. It tells you the probability that a sample is a class of interest or not. Instead of using a least-squares type loss function, it uses a maximum likelihood function."
   ]
  },
  {
   "cell_type": "markdown",
   "id": "72fdb75a",
   "metadata": {
    "tags": [
     "exercise"
    ]
   },
   "source": [
    "### EXERCISE\n",
    "\n",
    "- Write a function called `logistic` that takes **x**, **w**, and b as arguments and returns the function evaluated at those values.\n",
    "\n",
    "- Make a plot of the logistic function from x = -10 to 10."
   ]
  },
  {
   "cell_type": "code",
   "execution_count": null,
   "id": "d06f3a7f",
   "metadata": {},
   "outputs": [],
   "source": [
    "import numpy as np\n",
    "import matplotlib.pyplot as plt\n",
    "\n",
    "def logistic(x, w=1, b=0):\n",
    "    \n",
    "    # YOUR CODE HERE\n",
    "\n",
    "    return "
   ]
  },
  {
   "cell_type": "code",
   "execution_count": null,
   "id": "f48bb634",
   "metadata": {},
   "outputs": [],
   "source": [
    "# YOUR CODE HERE\n"
   ]
  },
  {
   "cell_type": "code",
   "execution_count": null,
   "id": "224ba0fb",
   "metadata": {
    "tags": [
     "hide"
    ]
   },
   "outputs": [],
   "source": [
    "import numpy as np\n",
    "import matplotlib.pyplot as plt\n",
    "\n",
    "def logistic(x, w=1, b=0):\n",
    "    \"\"\"Logistic function.\n",
    "    Args:\n",
    "        x (array or int): input\n",
    "        w (float or array): the weights of the logistic\n",
    "        b (float): the intercept (or bias)\n",
    "    \"\"\"\n",
    "    term = np.exp(-(w * x + b))\n",
    "    return 1 / (1 + term)"
   ]
  },
  {
   "cell_type": "code",
   "execution_count": null,
   "id": "7e0ab090",
   "metadata": {
    "tags": [
     "hide"
    ]
   },
   "outputs": [],
   "source": [
    "x = np.arange(-10, 10)\n",
    "plt.plot(x, logistic(x), 'o-')\n",
    "plt.title('The logistic function where w=1, b=0')\n",
    "\n",
    "# Alternatively, we can use the expit function in scipy for this\n",
    "from scipy.special import expit\n",
    "plt.plot(x, logistic(x), 'o')\n",
    "plt.plot(x, expit(x))"
   ]
  },
  {
   "cell_type": "markdown",
   "id": "3ca135ac",
   "metadata": {},
   "source": [
    "## Make X and y\n",
    "\n",
    "We are going to start with a 1-D feature space (Vp) and only two classes (shale and dolomite), and we'll build a logistic regression classifier to distinguish between those. Let access our DataFrame accordingly:"
   ]
  },
  {
   "cell_type": "code",
   "execution_count": null,
   "id": "17c02986",
   "metadata": {},
   "outputs": [],
   "source": [
    "features = ['Vp']  # A 1-D feature space.\n",
    "classes = ['shale', 'dolomite']  # Two classes.\n",
    "df_LR = df.loc[df['Lithology'].isin(classes)]\n",
    "\n",
    "X = df_LR[features].values\n",
    "y = df_LR['Lithology'].values"
   ]
  },
  {
   "cell_type": "markdown",
   "id": "695339a9",
   "metadata": {},
   "source": [
    "Let's look at the data distributed along the Vp dimension."
   ]
  },
  {
   "cell_type": "code",
   "execution_count": null,
   "id": "b73ba513",
   "metadata": {},
   "outputs": [],
   "source": [
    "import seaborn as sns\n",
    "\n",
<<<<<<< HEAD
=======
    "# Create a custom color palette for seaborn.\n",
>>>>>>> 7a95f744
    "colors = ['goldenrod', 'darkseagreen', 'cornflowerblue', 'blueviolet']\n",
    "palette = sns.color_palette(colors)\n",
    "hue_order = df['Lithology'].unique()\n",
    "\n",
    "_ = sns.histplot(data=df_LR, x='Vp', kde=True, hue='Lithology', palette=palette, hue_order=hue_order)"
   ]
  },
  {
   "cell_type": "markdown",
   "id": "80074912",
   "metadata": {},
   "source": [
    "Split the data into a training and validation set."
   ]
  },
  {
   "cell_type": "code",
   "execution_count": null,
   "id": "aace9097",
   "metadata": {},
   "outputs": [],
   "source": [
    "from sklearn.model_selection import train_test_split\n",
    "\n",
    "X_train_lr, X_val_lr, y_train_lr, y_val_lr = train_test_split(X, y, test_size=0.2, random_state=32)\n",
    "\n",
    "X_train_lr.shape, X_val_lr.shape"
   ]
  },
  {
   "cell_type": "markdown",
   "id": "c67d2818",
   "metadata": {},
   "source": [
    "## 1-D Logistic regression"
   ]
  },
  {
   "cell_type": "code",
   "execution_count": null,
   "id": "b8084450",
   "metadata": {},
   "outputs": [],
   "source": [
    "from sklearn.linear_model import LogisticRegression\n",
    "\n",
    "model = LogisticRegression()\n",
    "\n",
    "model.fit(X_train_lr, y_train_lr)\n",
    "\n",
    "y_pred_lr = model.predict(X_val_lr)"
   ]
  },
  {
   "cell_type": "markdown",
   "id": "684d691b",
   "metadata": {},
   "source": [
    "We can now use `model.predict()` to perform our classifications, but if we choose we can also take it's learned coefficients to studied the logistic curve that we fitted to the data. The sigmoid alone, however does not provide the classification directly, but it's illustrative to inspect it relative to the data points"
   ]
  },
  {
   "cell_type": "code",
   "execution_count": null,
   "id": "ee7cce97",
   "metadata": {},
   "outputs": [],
   "source": [
    "w = model.coef_\n",
    "b = model.intercept_"
   ]
  },
  {
   "cell_type": "code",
   "execution_count": null,
   "id": "a20dc711",
   "metadata": {},
   "outputs": [],
   "source": [
    "# Create our own logistic function from the learned model parameters of `model`.\n",
    "y_test_lr = logistic(X_val_lr * model.coef_ + model.intercept_)\n",
    "plt.scatter(X_val_lr, y_test_lr)\n",
    "plt.xlabel('Vp')"
   ]
  },
  {
   "cell_type": "code",
   "execution_count": null,
   "id": "2c95e2e1",
   "metadata": {},
   "outputs": [],
   "source": [
    "from ipywidgets import interact\n",
    "from mlutils import logistic_progression\n",
    "\n",
    "@interact(cutoff=np.arange(0, 1.0, 0.05))\n",
    "def logistic_regression_plot(cutoff=0.5):\n",
    "    logistic_progression(model, X_val_lr, y_val_lr, y_test_lr, cutoff)"
   ]
  },
  {
   "cell_type": "markdown",
   "id": "4f5d2eee",
   "metadata": {},
   "source": [
    "## Adding more features and classes\n",
    "\n",
    "Let's take a look at all the rows in `df` for the four classes in `Vp` vs `Rho` space."
   ]
  },
  {
   "cell_type": "code",
   "execution_count": null,
   "id": "39f16a86",
   "metadata": {},
   "outputs": [],
   "source": [
    "scatter = sns.relplot(data=df, x='Vp', y='Rho', hue='Lithology', s=80, alpha=0.5, height=6, \n",
    "                      palette=palette, hue_order=hue_order)"
   ]
  },
  {
   "cell_type": "markdown",
   "id": "225e0b12",
   "metadata": {},
   "source": [
    "## Make X and y"
   ]
  },
  {
   "cell_type": "code",
   "execution_count": null,
   "id": "3460f6d9",
   "metadata": {},
   "outputs": [],
   "source": [
    "features = ['Vp', 'Rho']  # A 2-D feature space. \n",
    "X = df[features].values  # Including all four classes.\n",
    "y = df['Lithology']"
   ]
  },
  {
   "cell_type": "markdown",
   "id": "5071be27",
   "metadata": {},
   "source": [
    "## Split the data"
   ]
  },
  {
   "cell_type": "code",
   "execution_count": null,
   "id": "fbbac3a8",
   "metadata": {},
   "outputs": [],
   "source": [
    "from sklearn.model_selection import train_test_split\n",
    "\n",
    "X_train, X_val, y_train, y_val = train_test_split(X, y, test_size=0.2, random_state=42)"
   ]
  },
  {
   "cell_type": "markdown",
   "id": "e075f044",
   "metadata": {},
   "source": [
    "## Standardize the data"
   ]
  },
  {
   "cell_type": "code",
   "execution_count": null,
   "id": "922e3db2",
   "metadata": {},
   "outputs": [],
   "source": [
    "from sklearn.preprocessing import StandardScaler\n",
    "\n",
    "scaler = StandardScaler()\n",
    "\n",
    "scaler.fit(X_train)\n",
    "\n",
    "X_train = scaler.transform(X_train)\n",
    "\n",
    "X_val = scaler.transform(X_val)"
   ]
  },
  {
   "cell_type": "markdown",
   "id": "a52f6c55",
   "metadata": {},
   "source": [
    "## Logistic Regression"
   ]
  },
  {
   "cell_type": "markdown",
   "id": "4813d0ea",
   "metadata": {
    "tags": [
     "exercise"
    ]
   },
   "source": [
    "### EXERCISE\n",
    "\n",
    "- Import the logistic regression classifier, again for good practice.\n",
    "\n",
    "- Instantiate the classifier and assign it to the variable `model`.\n",
    "\n",
    "- Train the model on the training data\n",
    "\n",
    "- Make a prediction using the validation data.\n",
    "\n",
    "Your code should look like, replacing the 🐍🐍🐍 with Python code:\n",
    "\n",
    "```\n",
    "from 🐍🐍🐍 import 🐍🐍🐍\n",
    "\n",
    "model = 🐍🐍🐍\n",
    "model.fit(🐍🐍🐍, 🐍🐍🐍)\n",
    "y_pred = model.predict(🐍🐍🐍)\n",
    "```\n",
    "\n",
    "If you've done this correctly the plot in the following cell will show the predicted label inside the true label."
   ]
  },
  {
   "cell_type": "code",
   "execution_count": null,
   "id": "9a536101",
   "metadata": {},
   "outputs": [],
   "source": [
    "# YOUR CODE HERE\n"
   ]
  },
  {
   "cell_type": "code",
   "execution_count": null,
   "id": "b3ae4542",
   "metadata": {
    "tags": [
     "hide"
    ]
   },
   "outputs": [],
   "source": [
    "from sklearn.linear_model import LogisticRegression\n",
    "\n",
    "model = LogisticRegression()\n",
    "model.fit(X_train, y_train)\n",
    "y_pred = model.predict(X_val)"
   ]
  },
  {
   "cell_type": "code",
   "execution_count": null,
   "id": "58b32c0d",
   "metadata": {},
   "outputs": [],
   "source": [
    "from sklearn.metrics import accuracy_score\n",
    "from mlutils import val_vs_pred_scatter\n",
    "\n",
    "print(f'Accuracy: {accuracy_score(y_val, y_pred):0.3f}')\n",
    "val_vs_pred_scatter(X_val, y_val, y_pred, palette, hue_order)"
   ]
  },
  {
   "cell_type": "markdown",
   "id": "f053043b",
   "metadata": {},
   "source": [
    "## Plotting the decision regions\n",
    "\n",
    "The cutoff we saw in the one-dimensional logistic regression is expressed as decision boundaries in 2-D. We can visualize these decision regions for our problem using the following function. Note, we aren't showing the training data in these plots, only showing the validation and predicted data points, other wise it would look very messy. But the influence of the training data can be seem in the shape of the decision boundaries."
   ]
  },
  {
   "cell_type": "code",
   "execution_count": null,
   "id": "36456c90",
   "metadata": {},
   "outputs": [],
   "source": [
    "from mlutils import show_decision_regions\n",
    "\n",
    "show_decision_regions(model, X_train, y_train, X_val, y_val, palette, hue_order)"
   ]
  },
  {
   "cell_type": "markdown",
   "id": "90e251d1",
   "metadata": {},
   "source": [
    "## K-Nearest neighbours\n",
    "\n",
    "K-Nearest neighbours (kNN) is a supervised learning algorithm that tries to classify a test point by calculating the probability of each of the classes within the `k` closest datapoints. For each test data point, this is done by calculating the distance between the test point and all the training points. The `k` closest points (neighbors) are selected and are their classes are counted as votes to make a class prediction. kNN is called a non-parameteric classifier because it doesn't learn any parameters from the training. It learns no simpler expression of the problem, it merely calculates and recalculates distances to all points in the training data everytime a test point is passed in?\n"
   ]
  },
  {
   "cell_type": "markdown",
   "id": "f89a847f",
   "metadata": {
    "tags": [
     "exercise"
    ]
   },
   "source": [
    "### EXERCISE\n",
    "\n",
    "- Create and train a `KNeighborsClassifier` using its default parameters in a similar way you did for LogisticRegression. You might need to search the scikit-learn website to find what module to import it from.\n",
    "\n",
    "- Make a new prediction, called `y_pred` from your validation data.\n",
    "\n",
    "- compute the accuracy score.\n",
    "\n",
    "\n",
    "Your code should look like, replacing the 🐍🐍🐍 with Python code:\n",
    "\n",
    "```\n",
    "from 🐍🐍🐍 import 🐍🐍🐍\n",
    "\n",
    "clf = KNeighborsClassifier()  \n",
    "clf.fit(🐍🐍🐍, 🐍🐍🐍)\n",
    "y_pred = clf.predict(🐍🐍🐍)\n",
    "accuracy_score(🐍🐍🐍, 🐍🐍🐍)\n",
    "```"
   ]
  },
  {
   "cell_type": "code",
   "execution_count": null,
   "id": "e69cb513",
   "metadata": {},
   "outputs": [],
   "source": [
    "# YOUR CODE HERE\n"
   ]
  },
  {
   "cell_type": "code",
   "execution_count": null,
   "id": "07851c44",
   "metadata": {
    "tags": [
     "hide"
    ]
   },
   "outputs": [],
   "source": [
    "from sklearn.neighbors import KNeighborsClassifier\n",
    "\n",
    "clf = KNeighborsClassifier()  \n",
    "clf.fit(X_train, y_train)\n",
    "y_pred = clf.predict(X_val)\n",
    "accuracy_score(y_val, y_pred)"
   ]
  },
  {
   "cell_type": "markdown",
   "id": "a89d63c4",
   "metadata": {
    "tags": [
     "exercise"
    ]
   },
   "source": [
    "### EXERCISE:\n",
    "\n",
    "Let's look at how the decision boundaries and accuracy changes for different values of k.\n",
    "\n",
    "- Do high or low values of `k` create a smoothing effect?\n",
    "- For `k=100` how many times is sandstone being mistaken as shale?\n",
    "- What value of `k` gives the highest accuracy?\n",
    "- Does this model look like a good choice for our data?"
   ]
  },
  {
   "cell_type": "code",
   "execution_count": null,
   "id": "15e11df6",
   "metadata": {},
   "outputs": [],
   "source": [
    "from ipywidgets import interact\n",
    "\n",
    "@interact(k=[1, 3, 5, 10, 20, 30, 50, 100, 150])\n",
    "def decision_boundaries(k=5):\n",
    "    clf = KNeighborsClassifier(n_neighbors=k)\n",
    "    show_decision_regions(clf, X_train, y_train, X_val, y_val, palette, hue_order)"
   ]
  },
  {
   "cell_type": "markdown",
   "id": "56d35514",
   "metadata": {},
   "source": [
    "## Support-vector machine (SVM)\n",
    "\n",
    "The objective of the support vector machine alogorithm is to find a **hyperplane** that distinctly separates the classes in the feature space. \n",
    "\n",
    "So, for a one-dimensional feature space, a hyperplane is a dot. In a two-dimesional feature space, a hyperplane is a line. In a three-dimensional feature space a hyperplane is a plane. In higher-dimensional space a hyperplane is still called a hyperplane.\n",
    "\n",
    "**Support vectors** are those data points that are closest to the hyperplanes and therefore influence the position and orientation of the decision boundary. If you delete a support vector, you will move the decision boundary. If you remove any point that isn't a support vector you will not change the boundary. "
   ]
  },
  {
   "cell_type": "markdown",
   "id": "9ff8ed07",
   "metadata": {},
   "source": [
    "## Linear SVM\n",
    "\n",
    "### Hard margin\n",
    "\n",
    "If the training data is linearly seperable, we can select two parallel hyperplanes that separate the two classes of data, so that the distance between them is as large as possible. The region bounded by these two hyperplanes is called the \"margin\", and the decision boundary is defined to be the hyperplane that lies halfway in between.\n",
    "\n",
    "### Soft margin\n",
    "\n",
    "There are is no line that can perfectly separate the data, then there must be a tradeoff to be made. the tradeoff is between maximizing the margin and minimizing the error or being on the wrong side of the line (loss). \n",
    "\n",
    "The regularization parameter `C` controls this trade-off between margin expansion and loss reduction. Large values of `C` mean you want to minimize misclassification, and have a small margin. Small values of `C` mean you want to maintain a large margin at the expense of higher misclassification."
   ]
  },
  {
   "cell_type": "code",
   "execution_count": null,
   "id": "470a42f1",
   "metadata": {},
   "outputs": [],
   "source": [
    "from sklearn.svm import SVC\n",
    "\n",
    "svc = SVC(kernel='linear')\n",
    "\n",
    "svc.fit(X_train, y_train)\n",
    "\n",
    "y_pred = svc.predict(X_val)\n",
    "\n",
    "accuracy_score(y_val, y_pred)"
   ]
  },
  {
   "cell_type": "code",
   "execution_count": null,
   "id": "8aa1c007",
   "metadata": {},
   "outputs": [],
   "source": [
    "@interact(C=[0.005, 0.05, 0.1, 0.5, 1.0, 10, 100])\n",
    "def decision_boundaries(C=1):\n",
    "    clf = SVC(kernel='linear', C=C)\n",
    "    show_decision_regions(clf, X_train, y_train, X_val, y_val, palette, hue_order)"
   ]
  },
  {
   "cell_type": "markdown",
   "id": "679b5775",
   "metadata": {},
   "source": [
    "## Non-linear SVM \n",
    "\n",
    "If we are not satified with the linear classification shown above, we may try a non-linear SVM method. The Non-linear SVM method effectively maps our data onto higher-dimensions than our original feature space, which makes it easier to find a hyperplane to separate our classes. \n",
    "\n",
    "However, instead of explicitly mapping our data points into a potentially huge and costly number of dimensions, non-linear SVM classifiers employ the so called **kernel trick** which applies nonlinear functions between points. \n",
    "\n",
    "There are several non-linear kernel functions that are used, but the `rbf` (radial basis function) kernel, which applies a gaussian function, is popular, and it is what Scikit-learn uses by default.\n",
    "\n",
    "The key hyperparamters to consider when training with the `rbf` kernel is `C` and `gamma`:\n",
    "\n",
    "* `C` trades off missclassification of the training data against the simpliciity of the decision boundary. A low `C` makes for smooth boundaries, a high `C` aims at classifying more points correctly and results in a more complicated boundaries. \n",
    "\n",
    "* `gamma` defines how far the influence of a single training example has. Low values of `gamma` mean 'far', and high values mean 'close'. The `gamma` parameter can be seen as the inverse of the radius of influence of samples selected by the model as support vectors\n",
    "\n",
    "Here's an [example](https://scikit-learn.org/stable/auto_examples/svm/plot_rbf_parameters.html#sphx-glr-auto-examples-svm-plot-rbf-parameters-py) in the Scikit-learn documentation comparing these two hyperparameters;"
   ]
  },
  {
   "cell_type": "code",
   "execution_count": null,
   "id": "b60b930b",
   "metadata": {},
   "outputs": [],
   "source": [
    "from sklearn.svm import SVC\n",
    "\n",
    "svc = SVC(C=1)  # The default kernel is 'rbf' (which is a non-linear one).\n",
    "\n",
    "svc.fit(X_val, y_val)\n",
    "\n",
    "y_pred = svc.predict(X_val)\n",
    "\n",
    "accuracy_score(y_val, y_pred)"
   ]
  },
  {
   "cell_type": "code",
   "execution_count": null,
   "id": "a50ae671",
   "metadata": {},
   "outputs": [],
   "source": [
    "@interact(C=[0.001, 0.01, 0.1, 1.0, 10, 100, 1000, 1e4, 1e8])\n",
    "def decision_boundaries(C=1):\n",
    "    clf = SVC(kernel='rbf', C=C, gamma=10)\n",
    "    show_decision_regions(clf, X_train, y_train, X_val, y_val, palette, hue_order)"
   ]
  },
  {
   "cell_type": "markdown",
   "id": "16b1d153",
   "metadata": {
    "tags": [
     "exercise"
    ]
   },
   "source": [
    "### EXERCISE:\n",
    "\n",
    "- What value of `C` returns the highest accuracy?\n",
    "- Choose a value of `C` that appears to yield an appropriate model.\n",
    "- Study the effect of `gamma` using the following values: `0.1, 1, 10, 100`.\n",
    "- What combination of `C` and `gamma` is a good fit?\n",
    "- How does this compare to kNN?"
   ]
  },
  {
   "cell_type": "markdown",
   "id": "d1355b5b",
   "metadata": {},
   "source": [
    "## Decision trees\n",
    "\n",
    "[Decision trees](https://scikit-learn.org/stable/modules/tree.html) are a supervised learning method whereby the goal is to predict the class of a target variable by learning simple decision rules inferred from the data features. \n",
    "\n",
    "The structure of a decision is a set of `if-then-else` rules. Each decision asks an `if` statement of one and only one of the features at a time. The deeper the tree, the more complex the decision rules become and the fitter the model. If decision trees are too deep, they are prone to overfitting the training data.\n",
    "\n",
    "One recourse against overfitting is to limit the `max_depth` of the tree. The `max_depth` is maximum the number of `if` statements a data point will be asked. Another way to avoid overfitting is to increase the `min_samples_leaf`, minimum samples per leaf, to ensure that multiple samples will inform every decision in the tree. A decision that is informed by a very small number training points is not a decision fit for general purpose (overfit). \n",
    "\n",
    "Try `min_samples_leaf` greater than or equal to 5. Try `max_depth`= 3, see how it fits the data, and then increase from there.\n"
   ]
  },
  {
   "cell_type": "code",
   "execution_count": null,
   "id": "e64dcd5a",
   "metadata": {},
   "outputs": [],
   "source": [
    "from sklearn.tree import DecisionTreeClassifier\n",
    "\n",
    "clf = DecisionTreeClassifier(max_depth=3)\n",
    "\n",
    "clf.fit(X_train, y_train)\n",
    "\n",
    "y_pred = clf.predict(X_val)\n",
    "\n",
    "accuracy_score(y_val, y_pred)"
   ]
  },
  {
   "cell_type": "code",
   "execution_count": null,
   "id": "ca5d89bb",
   "metadata": {},
   "outputs": [],
   "source": [
    "from mlutils import lithology_tree\n",
    "\n",
    "lithology_tree(clf, features)"
   ]
  },
  {
   "cell_type": "code",
   "execution_count": null,
   "id": "bc5592a1",
   "metadata": {},
   "outputs": [],
   "source": [
    "@interact(max_depth=[1, 2, 3, 4, 5, 6, 7, 8, 9, 10, 50])\n",
    "def decision_boundaries(max_depth=1):\n",
    "    clf = DecisionTreeClassifier(max_depth=max_depth, min_samples_leaf=5)\n",
    "    show_decision_regions(clf, X_train, y_train, X_val, y_val, palette, hue_order)"
   ]
  },
  {
   "cell_type": "markdown",
   "id": "a9f3e0fb",
   "metadata": {
    "tags": [
     "exercise"
    ]
   },
   "source": [
    "### EXERCISE\n",
    "\n",
    "- Study the effect of `max_depth` on the decision boundaries.\n",
    "- At what depth does the decision surface stay approximately the same.\n",
    "- Increase `min_samples_leaf` and notice the effect at different values of `max_depth`\n",
    "- Can you choose two values that give the highest accuracy score?\n",
    "- Does this model look like a good choice for our problem?\n",
    "\n"
   ]
  },
  {
   "cell_type": "markdown",
   "id": "ba882a95",
   "metadata": {},
   "source": [
    "## Random forests and ensemble methods\n",
    "\n",
    "Random forests is type of ensemble methods combine many weak learners together, in this case decision trees, to create a stronger predictive model.  \n",
    "\n",
    "For a classification tasks, the output of the random forest is the class chosen by the most number of decision trees.\n",
    "\n",
    "The training algorithm for random forests applies two techniques that help reduce overfitting and create an ensembles of effective weak learners. The way to achieve this is to create diversity in the forest. This is done by only showing **some** of the data to each tree, and no two trees ever see the same data. \n",
    "\n",
    "The data resampling procedure is used for this is called [bootstrap aggregating](https://en.wikipedia.org/wiki/Bootstrap_aggregating) or \"Bagging\".\n",
    "\n",
    "The key hyperparameters for the RandomForestClassifier are the same as the decision tree, but also the number of trees `n_estimators` which has the default of 100."
   ]
  },
  {
   "cell_type": "code",
   "execution_count": null,
   "id": "740bcef0",
   "metadata": {},
   "outputs": [],
   "source": [
    "from sklearn.ensemble import RandomForestClassifier\n",
    "\n",
    "clf = RandomForestClassifier(max_depth=3).fit(X_train, y_train)\n",
    "\n",
    "y_pred = clf.predict(X_val)\n",
    "\n",
    "accuracy_score(y_val, y_pred)"
   ]
  },
  {
   "cell_type": "code",
   "execution_count": null,
   "id": "e9ba4422",
   "metadata": {},
   "outputs": [],
   "source": [
    "@interact(n_estimators=[1, 5, 10, 20, 50, 100, 150] ,\n",
    "          max_depth=np.arange(2, 10), \n",
    "          min_samps_leaf=np.arange(1,6))\n",
    "def decision_boundaries(n_estimators, max_depth=3, min_samps_leaf=3):\n",
    "    clf = RandomForestClassifier(n_estimators, max_depth=max_depth, min_samples_leaf=min_samps_leaf)\n",
    "    show_decision_regions(clf, X_train, y_train, X_val, y_val, palette, hue_order)"
   ]
  },
  {
   "cell_type": "markdown",
   "id": "3a2010ee",
   "metadata": {
    "tags": [
     "exercise"
    ]
   },
   "source": [
    "### EXERCISE\n",
    "\n",
    "- Study the effect of `n_estimators` on the output.\n",
    "- Adjust the parameters to see how they trade off between one another.\n",
    "- Set `n_estimators` to `100` and `min_samples_leaf` to `3`. What value of `max_depth` gives the highest accuracy?\n",
    "- Bonus: read about [sklearn.ensemble.ExtraTreesClassifier()](https://scikit-learn.org/stable/modules/ensemble.html#forest) and try implementing that."
   ]
  },
  {
   "cell_type": "markdown",
   "id": "dcb8c609",
   "metadata": {},
   "source": [
    "## Boosted trees\n",
    "\n",
    "[Gradient boosted decision trees (GBDT)](https://scikit-learn.org/stable/modules/ensemble.html#gradient-boosting) are similar to Random Forests in the sense they are comprised on an ensemble of trees each of which is a weak learner, but they differ in the way that the trees are built. Random Forests use `bagging` as described above, whereas gradient boosted trees use a method called `boosting`.\n",
    "\n",
    "How gradient boosting works\n",
    "\n",
    "1. A loss function to be optimized\n",
    "2. A weak learner to make predictions\n",
    "3. An additive model to add more weak learners to mimimize the loss function.\n",
    "\n",
    "With Random Forests, all trees are created simultaneously. With Gradient Boosting, trees are added one at a time, and existing trees in the model are not modified. \n",
    "\n",
    "Using a loss function, a gradient descent procedure is used to minimize the loss when new trees are added.\n",
    "\n",
    "The key hyperparameters are the same as for Random Forests, except `n_estimators` refers to the number of boosting stages to perform (which amounts to the same as the total number of trees).\n",
    "\n",
    "The two most important parameters of this estimator are `n_estimators` and `learning_rate` shrinks the contribution of each tree.\n"
   ]
  },
  {
   "cell_type": "code",
   "execution_count": null,
   "id": "76a5fadb",
   "metadata": {},
   "outputs": [],
   "source": [
    "from sklearn.ensemble import GradientBoostingClassifier\n",
    "\n",
    "clf = GradientBoostingClassifier(random_state=42)\n",
    "\n",
    "clf.fit(X_train, y_train)\n",
    "\n",
    "y_pred = clf.predict(X_val)\n",
    "\n",
    "accuracy_score(y_val, y_pred)"
   ]
  },
  {
   "cell_type": "code",
   "execution_count": null,
   "id": "aa7890b7",
   "metadata": {},
   "outputs": [],
   "source": [
    "@interact(n_estimators=np.arange(1, 150, 10), learning_rate=[0.001, 0.01, 0.1, 0.2, 0.3, 0.4])\n",
    "def decision_boundaries(n_estimators=20, learning_rate=0.1):\n",
    "    clf = GradientBoostingClassifier(n_estimators=n_estimators, learning_rate=learning_rate)\n",
    "    show_decision_regions(clf, X_train, y_train, X_val, y_val, palette, hue_order)"
   ]
  },
  {
   "cell_type": "markdown",
   "id": "57f93390",
   "metadata": {
    "tags": [
     "exercise"
    ]
   },
   "source": [
    "### EXERCISE\n",
    "\n",
    "- Fix the learning rate at 0.1 in the plot above. What is the value of `n_estimators` where there is no improvement in accuracy.\n",
    "- What is happening for any value of `n_estimators` above this number?\n"
   ]
  },
  {
   "cell_type": "markdown",
   "id": "82a64d33",
   "metadata": {},
   "source": [
    "## Neural networks\n",
    "\n",
    "Neural networks are useful for a variety supervised machine learning classification tasks. The neural network classifier available in scikit-learn is called a Multi-layer Perceptron classifier. \n",
    "\n",
    "Neural networks can be powerful classifiers indeed, but there are many hyperparameters to choose from, which means you typically need a very large amount of data, and compute time to find the optimal ones. \n",
    "\n",
    "We will include the `MLPClassifier here` for completeness, but won't delve into the terminology comprehensively."
   ]
  },
  {
   "cell_type": "code",
   "execution_count": null,
   "id": "41149eec",
   "metadata": {},
   "outputs": [],
   "source": [
    "from sklearn.neural_network import MLPClassifier\n",
    "\n",
    "clf = MLPClassifier(hidden_layer_sizes=[10, 10])\n",
    "\n",
    "clf.fit(X_train, y_train)\n",
    "\n",
    "y_pred = clf.predict(X_val)\n",
    "\n",
    "accuracy_score(y_val, y_pred)"
   ]
  },
  {
   "cell_type": "code",
   "execution_count": null,
   "id": "f36e846b",
   "metadata": {},
   "outputs": [],
   "source": [
    "@interact(hl1=np.arange(2, 15, 1))\n",
    "def decision_boundaries(hl1=3):\n",
    "    clf = MLPClassifier(hidden_layer_sizes=[hl1],\n",
    "                    learning_rate='constant',\n",
    "                    alpha=0.001,\n",
    "                    max_iter=5000,\n",
    "                    solver='adam',\n",
    "                    random_state=42,\n",
    "                   )\n",
    "    show_decision_regions(clf, X_train, y_train, X_val, y_val, palette, hue_order)"
   ]
  },
  {
   "cell_type": "markdown",
   "id": "0abcacf0",
   "metadata": {},
   "source": [
    "### EXERCISE\n",
    "\n",
    "- What effect does increasing the number of nodes in the hidden layer `hl1` of the network have?\n",
    "- Trying adding a second number to the list of `hidden_layer_sizes=[hl1]` to add more nodes. Does this add or remove complexity\n",
    "- How does this classifier compare to the others we've seen?"
   ]
  },
  {
   "cell_type": "markdown",
   "id": "f8920306",
   "metadata": {},
   "source": [
    "---\n",
    "\n",
    "## Choosing the right estimator\n",
    "\n",
    "Often the hardest part of solving a machine learning problem can be finding the right estimator for the job.\n",
    "\n",
    "This is a good place to start ([here](https://scikit-learn.org/stable/tutorial/machine_learning_map/index.html) is a clickable version):\n",
    "\n",
    "<img src=\"https://scikit-learn.org/stable/_static/ml_map.png\"></img>\n",
    "\n",
    "---\n",
    "\n",
    "Different estimators are better suited for different types of data and different problems. For a classifier comparison (below) check the source code [here](http://scikit-learn.org/stable/auto_examples/classification/plot_classifier_comparison.html)\n",
    "\n",
    "<img src=\"https://scikit-learn.org/stable/_images/sphx_glr_plot_classifier_comparison_001.png\"></img>"
   ]
  },
  {
   "cell_type": "markdown",
   "id": "c6c95a7a",
   "metadata": {},
   "source": [
    "###  [Check out this paper with a comparison of many classifiers](https://arxiv.org/abs/1708.05070)"
   ]
  },
  {
   "cell_type": "markdown",
   "id": "6c402e2f",
   "metadata": {},
   "source": [
    "## Summary\n",
    "\n",
    "- Choosing a model mean you are making an interpretation.\n",
    "- You need to know the key hyperparameters that effect how models learn.\n",
    "- KNN and SVM models have few hyperparameters.\n",
    "- Decision Trees and Neural Networks have more hyperparameters so they can be harder to \"tune\"\n",
    "- All models can be underfit and overfit to your data.\n",
    "\n",
    "## Next steps\n",
    "\n",
    "- Try some of the other classifiers that we didn't feature here.\n",
    "- Try different training and testing set sizes.\n",
    "- Swap in your own data set.\n",
    "- Beyond accuracy - Classification Reports, Confusion Matricies, ROC-AUC.\n",
    "- Beyond the visual - tuning hyperparameters in a rigorous way. "
   ]
  }
 ],
 "metadata": {
  "celltoolbar": "Tags",
  "kernelspec": {
   "display_name": "geoml",
   "language": "python",
   "name": "geoml"
  },
  "language_info": {
   "codemirror_mode": {
    "name": "ipython",
    "version": 3
   },
   "file_extension": ".py",
   "mimetype": "text/x-python",
   "name": "python",
   "nbconvert_exporter": "python",
   "pygments_lexer": "ipython3",
   "version": "3.9.7"
  }
 },
 "nbformat": 4,
 "nbformat_minor": 5
}<|MERGE_RESOLUTION|>--- conflicted
+++ resolved
@@ -455,10 +455,7 @@
    "source": [
     "import seaborn as sns\n",
     "\n",
-<<<<<<< HEAD
-=======
     "# Create a custom color palette for seaborn.\n",
->>>>>>> 7a95f744
     "colors = ['goldenrod', 'darkseagreen', 'cornflowerblue', 'blueviolet']\n",
     "palette = sns.color_palette(colors)\n",
     "hue_order = df['Lithology'].unique()\n",
@@ -821,6 +818,29 @@
   },
   {
    "cell_type": "markdown",
+   "id": "ce93ee5d",
+   "metadata": {},
+   "source": [
+    "Let's look at how the decision boundaries and accuracy changes for different values of k."
+   ]
+  },
+  {
+   "cell_type": "code",
+   "execution_count": null,
+   "id": "15e11df6",
+   "metadata": {},
+   "outputs": [],
+   "source": [
+    "from ipywidgets import interact\n",
+    "\n",
+    "@interact(k=[1, 3, 5, 10, 20, 30, 50, 100, 150])\n",
+    "def decision_boundaries(k=5):\n",
+    "    clf = KNeighborsClassifier(n_neighbors=k)\n",
+    "    show_decision_regions(clf, X_train, y_train, X_val, y_val, palette, hue_order)"
+   ]
+  },
+  {
+   "cell_type": "markdown",
    "id": "a89d63c4",
    "metadata": {
     "tags": [
@@ -828,29 +848,12 @@
     ]
    },
    "source": [
-    "### EXERCISE:\n",
-    "\n",
-    "Let's look at how the decision boundaries and accuracy changes for different values of k.\n",
+    "### EXERCISE\n",
     "\n",
     "- Do high or low values of `k` create a smoothing effect?\n",
     "- For `k=100` how many times is sandstone being mistaken as shale?\n",
     "- What value of `k` gives the highest accuracy?\n",
     "- Does this model look like a good choice for our data?"
-   ]
-  },
-  {
-   "cell_type": "code",
-   "execution_count": null,
-   "id": "15e11df6",
-   "metadata": {},
-   "outputs": [],
-   "source": [
-    "from ipywidgets import interact\n",
-    "\n",
-    "@interact(k=[1, 3, 5, 10, 20, 30, 50, 100, 150])\n",
-    "def decision_boundaries(k=5):\n",
-    "    clf = KNeighborsClassifier(n_neighbors=k)\n",
-    "    show_decision_regions(clf, X_train, y_train, X_val, y_val, palette, hue_order)"
    ]
   },
   {
@@ -978,7 +981,7 @@
     ]
    },
    "source": [
-    "### EXERCISE:\n",
+    "### EXERCISE\n",
     "\n",
     "- What value of `C` returns the highest accuracy?\n",
     "- Choose a value of `C` that appears to yield an appropriate model.\n",
